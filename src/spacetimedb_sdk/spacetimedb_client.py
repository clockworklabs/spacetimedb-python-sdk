from typing import List, Dict, Callable
from types import ModuleType

import json
import queue
import random

from spacetimedb_sdk.spacetime_websocket_client import WebSocketClient
from spacetimedb_sdk.client_cache import ClientCache


class Identity:
    """
    Represents a user identity. This is a wrapper around the Uint8Array that is recieved from SpacetimeDB.

    Attributes:
        data (bytes): The identity data.
    """

    def __init__(self, data):
        self.data = bytes(data)  # Ensure data is always bytes

    @staticmethod
    def from_string(string):
        """
        Returns an Identity object with the data attribute set to the byte representation of the input string.

        Args:
            string (str): The input string.

        Returns:
            Identity: The Identity object.
        """
        return Identity(bytes.fromhex(string))

    @staticmethod
    def from_bytes(data):
        """
        Returns an Identity object with the data attribute set to the input bytes.

        Args:
            data (bytes): The input bytes.

        Returns:
            Identity: The Identity object.
        """
        return Identity(data)

    # override to_string
    def __str__(self):
        return self.data.hex()

    # override = operator
    def __eq__(self, other):
        return isinstance(other, Identity) and self.data == other.data

    def __hash__(self):
        return hash(self.data)

class Address:
    """
    Represents a user address. This is a wrapper around the Uint8Array that is recieved from SpacetimeDB.

    Attributes:
        data (bytes): The address data.
    """

    def __init__(self, data):
        self.data = bytes(data)  # Ensure data is always bytes

    @staticmethod
    def from_string(string):
        """
        Returns an Address object with the data attribute set to the byte representation of the input string.
        Returns None if the string is all zeros.

        Args:
            string (str): The input string.

        Returns:
            Address: The Address object.
        """
        address_bytes = bytes.fromhex(string)
        if all(byte == 0 for byte in address_bytes):
            return None
        else:
            return Address(address_bytes)

    @staticmethod
    def from_bytes(data):
        """
        Returns an Address object with the data attribute set to the input bytes.

        Args:
            data (bytes): The input bytes.

        Returns:
            Address: The Address object.
        """
        if all(byte == 0 for byte in address_bytes):
            return None
        else:
            return Address(data)

    @staticmethod
    def random():
        """
        Returns a random Address.
        """
        return Address(bytes(random.getrandbits(8) for _ in range(16)))

    # override to_string
    def __str__(self):
        return self.data.hex()

    # override = operator
    def __eq__(self, other):
        return isinstance(other, Address) and self.data == other.data

    def __hash__(self):
        return hash(self.data)


class DbEvent:
    """
    Represents a database event.

    Attributes:
        table_name (str): The name of the table associated with the event.
        row_pk (str): The primary key of the affected row.
        row_op (str): The operation performed on the row (e.g., "insert", "update", "delete").
        decoded_value (Any, optional): The decoded value of the affected row. Defaults to None.
    """

    def __init__(self, table_name, row_pk, row_op, decoded_value=None):
        self.table_name = table_name
        self.row_pk = row_pk
        self.row_op = row_op
        self.decoded_value = decoded_value


class _ClientApiMessage:
    """
    This class is intended for internal use only and should not be used externally.
    """

    def __init__(self, transaction_type):
        self.transaction_type = transaction_type
        self.events = {}

    def append_event(self, table_name, event):
        self.events.setdefault(table_name, []).append(event)


class _IdentityReceivedMessage(_ClientApiMessage):
    """
    This class is intended for internal use only and should not be used externally.
    """

    def __init__(self, auth_token, identity, address):
        super().__init__("IdentityReceived")

        self.auth_token = auth_token
        self.identity = identity
        self.address = address


class _SubscriptionUpdateMessage(_ClientApiMessage):
    """
    This class is intended for internal use only and should not be used externally.
    """

    def __init__(self):
        super().__init__("SubscriptionUpdate")


class ReducerEvent:
    """
    This class contains the information about a reducer event to be passed to row update callbacks.
    """

    def __init__(self, caller_identity, caller_address, reducer_name, status, message, args):
        self.caller_identity = caller_identity
        self.caller_address = caller_address
        self.reducer_name = reducer_name
        self.status = status
        self.message = message
        self.args = args


class TransactionUpdateMessage(_ClientApiMessage):
    # This docstring appears incorrect
    """
    Represents a transaction update message. Used in on_event callbacks.

    For more details, see `spacetimedb_client.SpacetimeDBClient.register_on_event`

    Attributes:
        caller_identity (str): The identity of the caller.
        status (str): The status of the transaction.
        message (str): A message associated with the transaction update.
        reducer (str): The reducer used for the transaction.
        args (dict): Additional arguments for the transaction.
        events (List[DbEvent]): List of DBEvents that were committed.
    """

    def __init__(
        self,
        caller_identity: Identity,
        caller_address: Address,
        status: str,
        message: str,
        reducer_name: str,
        args: Dict,
    ):
        super().__init__("TransactionUpdate")
        self.reducer_event = ReducerEvent(
            caller_identity, caller_address, reducer_name, status, message, args
        )


class SpacetimeDBClient:
    """
    The SpacetimeDBClient class is the primary interface for communication with the SpacetimeDB Module in the SDK, facilitating interaction with the database.
    """

    instance = None
    client_cache = None

    @classmethod
    def init(
        cls,
        auth_token: str,
        host: str,
        address_or_name: str,
        ssl_enabled: bool,
        autogen_package: ModuleType,
        on_connect: Callable[[], None] = None,
        on_disconnect: Callable[[str], None] = None,
        on_identity: Callable[[str, Identity, Address], None] = None,
        on_error: Callable[[str], None] = None,
    ):
        """
        Create a network manager instance.

        Args:
            auth_token (str): This is the token generated by SpacetimeDB that matches the user's identity. If None, token will be generated
            host (str): Hostname:port for SpacetimeDB connection
            address_or_name (str): The name or address of the database to connect to
            autogen_package (ModuleType): Python package where SpacetimeDB module generated files are located.
            on_connect (Callable[[], None], optional): Optional callback called when a connection is made to the SpacetimeDB module.
            on_disconnect (Callable[[str], None], optional): Optional callback called when the Python client is disconnected from the SpacetimeDB module. The argument is the close message.
            on_identity (Callable[[str, Identity, Address], None], optional): Called when the user identity is recieved from SpacetimeDB. First argument is the auth token used to login in future sessions.
            on_error (Callable[[str], None], optional): Optional callback called when the Python client connection encounters an error. The argument is the error message.

        Example:
            SpacetimeDBClient.init(autogen, on_connect=self.on_connect)
        """
        client = SpacetimeDBClient(autogen_package)
        client.connect(
            auth_token,
            host,
            address_or_name,
            ssl_enabled,
            on_connect,
            on_disconnect,
            on_identity,
            on_error,
        )

    # Do not call this directly. Use init to instantiate the instance.
    def __init__(self, autogen_package):
        SpacetimeDBClient.instance = self

        self._row_update_callbacks = {}
        self._reducer_callbacks = {}
        self._on_subscription_applied = []
        self._on_event = []

        self.identity = None
        self.address = Address.random()

        self.client_cache = ClientCache(autogen_package)
        self.message_queue = queue.Queue()

        self.processed_message_queue = queue.Queue()

    def connect(
        self,
        auth_token,
        host,
        address_or_name,
        ssl_enabled,
        on_connect,
        on_disconnect,
        on_identity,
        on_error,
    ):
        self._on_connect = on_connect
        self._on_disconnect = on_disconnect
        self._on_identity = on_identity
        self._on_error = on_error

        self.wsc = WebSocketClient(
            "v1.text.spacetimedb",
            on_connect=on_connect,
            on_error=on_error,
            on_close=on_disconnect,
            on_message=self._on_message,
            client_address=self.address,
        )
        # print("CONNECTING " + host + " " + address_or_name)
        self.wsc.connect(
            auth_token,
            host,
            address_or_name,
            ssl_enabled,
        )

    def update(self):
        """
        Process all pending incoming messages from the SpacetimeDB module.

        NOTE: This function must be called on a regular interval to process incoming messages.

        Example:
            SpacetimeDBClient.init(autogen, on_connect=self.on_connect)
            while True:
                SpacetimeDBClient.instance.update()  # Call the update function in a loop to process incoming messages
                # Additional logic or code can be added here
        """
        self._do_update()

    def close(self):
        """
        Close the WebSocket connection.

        This function closes the WebSocket connection to the SpacetimeDB module.

        Notes:
            - This needs to be called when exiting the application to terminate the websocket threads.

        Example:
            SpacetimeDBClient.instance.close()
        """

        self.wsc.close()

    def subscribe(self, queries: List[str]):
        """
        Subscribe to receive data and transaction updates for the provided queries.

        This function sends a subscription request to the SpacetimeDB module, indicating that the client
        wants to receive data and transaction updates related to the specified queries.

        Args:
            queries (List[str]): A list of queries to subscribe to. Each query is a string representing
                an sql formatted query statement.

        Example:
            queries = ["SELECT * FROM table1", "SELECT * FROM table2 WHERE col2 = 0"]
            SpacetimeDBClient.instance.subscribe(queries)
        """
        json_data = json.dumps(queries)
        self.wsc.send(
            bytes(f'{{"subscribe": {{ "query_strings": {json_data}}}}}', "ascii")
        )

    def register_on_subscription_applied(self, callback: Callable[[], None]):
        """
        Register a callback function to be executed when the local cache is updated as a result of a change to the subscription queries.

        Args:
            callback (Callable[[], None]): A callback function that will be invoked on each subscription update.
                The callback function should not accept any arguments and should not return any value.

        Example:
            def subscription_callback():
                # Code to be executed on each subscription update

            SpacetimeDBClient.instance.register_on_subscription_applied(subscription_callback)
        """
        if self._on_subscription_applied is None:
            self._on_subscription_applied = []

        self._on_subscription_applied.append(callback)

    def unregister_on_subscription_applied(self, callback: Callable[[], None]):
        """
        Unregister a callback function from the subscription update event.

        Args:
            callback (Callable[[], None]): A callback function that was previously registered with the `register_on_subscription_applied` function.

        Example:
            def subscription_callback():
                # Code to be executed on each subscription update

            SpacetimeDBClient.instance.register_on_subscription_applied(subscription_callback)
            SpacetimeDBClient.instance.unregister_on_subscription_applied(subscription_callback)
        """
        if self._on_subscription_applied is not None:
            self._on_subscription_applied.remove(callback)

    def register_on_event(self, callback: Callable[[TransactionUpdateMessage], None]):
        """
        Register a callback function to handle transaction update events.

        This function registers a callback function that will be called when a reducer modifies a table
        matching any of the subscribed queries or if a reducer called by this Python client encounters a failure.

        Args:
            callback (Callable[[TransactionUpdateMessage], None]):
                A callback function that takes a single argument of type `TransactionUpdateMessage`.
                This function will be invoked with a `TransactionUpdateMessage` instance containing information
                about the transaction update event.

        Example:
            def handle_event(transaction_update):
                # Code to handle the transaction update event

            SpacetimeDBClient.instance.register_on_event(handle_event)
        """
        if self._on_event is None:
            self._on_event = []

        self._on_event.append(callback)

    def unregister_on_event(self, callback: Callable[[TransactionUpdateMessage], None]):
        """
        Unregister a callback function that was previously registered using `register_on_event`.

        Args:
            callback (Callable[[TransactionUpdateMessage], None]): The callback function to unregister.

        Example:
            SpacetimeDBClient.instance.unregister_on_event(handle_event)
        """
        if self._on_event is not None:
            self._on_event.remove(callback)

    def _get_table_cache(self, table_name: str):
        return self.client_cache.get_table_cache(table_name)

    def _register_row_update(
        self,
        table_name: str,
        callback: Callable[[str, object, object, ReducerEvent], None],
    ):
        if table_name not in self._row_update_callbacks:
            self._row_update_callbacks[table_name] = []

        self._row_update_callbacks[table_name].append(callback)

    def _unregister_row_update(
        self,
        table_name: str,
        callback: Callable[[str, object, object, ReducerEvent], None],
    ):
        if table_name in self._row_update_callbacks:
            self._row_update_callbacks[table_name].remove(callback)

    def _register_reducer(self, reducer_name, callback):
        if reducer_name not in self._reducer_callbacks:
            self._reducer_callbacks[reducer_name] = []

        self._reducer_callbacks[reducer_name].append(callback)

    def _unregister_reducer(self, reducer_name, callback):
        if reducer_name in self._reducer_callbacks:
            self._reducer_callbacks[reducer_name].remove(callback)

    def _reducer_call(self, reducer, *args):
        if not self.wsc.is_connected:
            print("[reducer_call] Not connected")

        message = {
            "fn": reducer,
            "args": args,
        }

        json_data = json.dumps(message)
        # print("_reducer_call(JSON): " + json_data)
        self.wsc.send(bytes(f'{{"call": {json_data}}}', "ascii"))

    def _on_message(self, data):
        # print("_on_message data: " + data)
        message = json.loads(data)
        if "IdentityToken" in message:
            # is this safe to do in the message thread?
            token = message["IdentityToken"]["token"]
            identity = Identity.from_string(message["IdentityToken"]["identity"])
            address = Address.from_string(message["IdentityToken"]["address"])
            self.message_queue.put(_IdentityReceivedMessage(token, identity, address))
        elif "SubscriptionUpdate" in message or "TransactionUpdate" in message:
            clientapi_message = None
            table_updates = None
            if "SubscriptionUpdate" in message:
                clientapi_message = _SubscriptionUpdateMessage()
                table_updates = message["SubscriptionUpdate"]["table_updates"]
            if "TransactionUpdate" in message:
                spacetime_message = message["TransactionUpdate"]
                # DAB Todo: We need reducer codegen to parse the args
                clientapi_message = TransactionUpdateMessage(
                    Identity.from_string(spacetime_message["event"]["caller_identity"]),
                    Address.from_string(spacetime_message["event"]["caller_address"]),
                    spacetime_message["event"]["status"],
                    spacetime_message["event"]["message"],
                    spacetime_message["event"]["function_call"]["reducer"],
                    json.loads(spacetime_message["event"]["function_call"]["args"]),
                )
                table_updates = message["TransactionUpdate"]["subscription_update"][
                    "table_updates"
                ]

            for table_update in table_updates:
                table_name = table_update["table_name"]

                for table_row_op in table_update["table_row_operations"]:
                    row_op = table_row_op["op"]
                    if row_op == "insert":
                        decoded_value = self.client_cache.decode(
                            table_name, table_row_op["row"]
                        )
                        clientapi_message.append_event(
                            table_name,
                            DbEvent(
                                table_name,
                                table_row_op["row_pk"],
                                row_op,
                                decoded_value,
                            ),
                        )
                    if row_op == "delete":
                        clientapi_message.append_event(
                            table_name,
                            DbEvent(table_name, table_row_op["row_pk"], row_op),
                        )

            self.message_queue.put(clientapi_message)

    def _do_update(self):
        while not self.message_queue.empty():
            next_message = self.message_queue.get()

            if next_message.transaction_type == "IdentityReceived":
                self.identity = next_message.identity
                self.address = next_message.address
                if self._on_identity:
                    self._on_identity(next_message.auth_token, self.identity, self.address)
            else:
                # print(f"next_message: {next_message.transaction_type}")
                # apply all the event state before calling callbacks
                for table_name, table_events in next_message.events.items():
                    # first retrieve the old values for all events
                    for db_event in table_events:
                        # get the old value for sending callbacks
                        db_event.old_value = self.client_cache.get_entry(
                            db_event.table_name, db_event.row_pk
                        )

                    # if this table has a primary key, find table updates by looking for matching insert/delete events
                    primary_key = getattr(
                        self.client_cache.get_table_cache(table_name).table_class,
                        "primary_key",
                        None,
                    )
                    # print(f"Primary key: {primary_key}")
                    if primary_key is not None:
                        primary_key_row_ops = {}

                        for db_event in table_events:
                            if db_event.row_op == "insert":
                                # NOTE: we have to do look up in actual data dict because primary_key is a property of the table class
                                primary_key_value = db_event.decoded_value.data[
                                    primary_key
                                ]
                            else:
                                primary_key_value = db_event.old_value.data[primary_key]

                            if primary_key_value in primary_key_row_ops:
                                other_db_event = primary_key_row_ops[primary_key_value]
                                if (
                                    db_event.row_op == "insert"
                                    and other_db_event.row_op == "delete"
                                ):
                                    # this is a row update so we need to replace the insert
                                    db_event.row_op = "update"
                                    db_event.old_pk = other_db_event.row_pk
                                    db_event.old_value = other_db_event.old_value
                                    primary_key_row_ops[primary_key_value] = db_event
                                elif (
                                    db_event.row_op == "delete"
                                    and other_db_event.row_op == "insert"
                                ):
                                    # the insert was the row update so just upgrade it to update
                                    primary_key_row_ops[
                                        primary_key_value
                                    ].row_op = "update"
                                    primary_key_row_ops[
                                        primary_key_value
                                    ].old_pk = db_event.row_pk
                                    primary_key_row_ops[
                                        primary_key_value
                                    ].old_value = db_event.old_value
                                else:
                                    print(
                                        f"Error: duplicate primary key {table_name}:{primary_key_value}"
                                    )
                            else:
                                primary_key_row_ops[primary_key_value] = db_event

                        table_events = primary_key_row_ops.values()
                        next_message.events[table_name] = table_events

                    # now we can apply the events to the cache
                    for db_event in table_events:
                        # print(f"db_event: {db_event.row_op} {table_name}")
                        if db_event.row_op == "insert" or db_event.row_op == "update":
                            # in the case of updates we need to delete the old entry
                            if db_event.row_op == "update":
                                self.client_cache.delete_entry(
                                    db_event.table_name, db_event.old_pk
                                )
                            self.client_cache.set_entry_decoded(
                                db_event.table_name,
                                db_event.row_pk,
                                db_event.decoded_value,
                            )
                        elif db_event.row_op == "delete":
                            self.client_cache.delete_entry(
                                db_event.table_name, db_event.row_pk
                            )

                # now that we have applied the state we can call the callbacks
                for table_events in next_message.events.values():
                    for db_event in table_events:
                        # call row update callback
                        if db_event.table_name in self._row_update_callbacks:
                            reducer_event = (
                                next_message.reducer_event
                                if next_message.transaction_type == "TransactionUpdate"
                                else None
                            )
                            for row_update_callback in self._row_update_callbacks[
                                db_event.table_name
                            ]:
                                row_update_callback(
                                    db_event.row_op,
                                    db_event.old_value,
                                    db_event.decoded_value,
                                    reducer_event,
                                )

                if next_message.transaction_type == "SubscriptionUpdate":
                    # call ontransaction callback
                    for on_subscription_applied in self._on_subscription_applied:
                        on_subscription_applied()

                if next_message.transaction_type == "TransactionUpdate":
                    # call on event callback
                    for event_callback in self._on_event:
                        event_callback(next_message)

                    # call reducer callback
                    reducer_event = next_message.reducer_event
                    if reducer_event.reducer_name in self._reducer_callbacks:
                        args = []
                        decode_func = self.client_cache.reducer_cache[
                            reducer_event.reducer_name
                        ]
<<<<<<< HEAD
                        if reducer_event.status == "committed":
                            args = decode_func(reducer_event.args)
                        
=======

                        args = decode_func(reducer_event.args)

>>>>>>> cb0cd1ea
                        for reducer_callback in self._reducer_callbacks[
                            reducer_event.reducer_name
                        ]:
                            reducer_callback(
                                reducer_event.caller_identity,
                                reducer_event.caller_address,
                                reducer_event.status,
                                reducer_event.message,
                                *args,
                            )
<|MERGE_RESOLUTION|>--- conflicted
+++ resolved
@@ -1,690 +1,684 @@
-from typing import List, Dict, Callable
-from types import ModuleType
-
-import json
-import queue
-import random
-
-from spacetimedb_sdk.spacetime_websocket_client import WebSocketClient
-from spacetimedb_sdk.client_cache import ClientCache
-
-
-class Identity:
-    """
-    Represents a user identity. This is a wrapper around the Uint8Array that is recieved from SpacetimeDB.
-
-    Attributes:
-        data (bytes): The identity data.
-    """
-
-    def __init__(self, data):
-        self.data = bytes(data)  # Ensure data is always bytes
-
-    @staticmethod
-    def from_string(string):
-        """
-        Returns an Identity object with the data attribute set to the byte representation of the input string.
-
-        Args:
-            string (str): The input string.
-
-        Returns:
-            Identity: The Identity object.
-        """
-        return Identity(bytes.fromhex(string))
-
-    @staticmethod
-    def from_bytes(data):
-        """
-        Returns an Identity object with the data attribute set to the input bytes.
-
-        Args:
-            data (bytes): The input bytes.
-
-        Returns:
-            Identity: The Identity object.
-        """
-        return Identity(data)
-
-    # override to_string
-    def __str__(self):
-        return self.data.hex()
-
-    # override = operator
-    def __eq__(self, other):
-        return isinstance(other, Identity) and self.data == other.data
-
-    def __hash__(self):
-        return hash(self.data)
-
-class Address:
-    """
-    Represents a user address. This is a wrapper around the Uint8Array that is recieved from SpacetimeDB.
-
-    Attributes:
-        data (bytes): The address data.
-    """
-
-    def __init__(self, data):
-        self.data = bytes(data)  # Ensure data is always bytes
-
-    @staticmethod
-    def from_string(string):
-        """
-        Returns an Address object with the data attribute set to the byte representation of the input string.
-        Returns None if the string is all zeros.
-
-        Args:
-            string (str): The input string.
-
-        Returns:
-            Address: The Address object.
-        """
-        address_bytes = bytes.fromhex(string)
-        if all(byte == 0 for byte in address_bytes):
-            return None
-        else:
-            return Address(address_bytes)
-
-    @staticmethod
-    def from_bytes(data):
-        """
-        Returns an Address object with the data attribute set to the input bytes.
-
-        Args:
-            data (bytes): The input bytes.
-
-        Returns:
-            Address: The Address object.
-        """
-        if all(byte == 0 for byte in address_bytes):
-            return None
-        else:
-            return Address(data)
-
-    @staticmethod
-    def random():
-        """
-        Returns a random Address.
-        """
-        return Address(bytes(random.getrandbits(8) for _ in range(16)))
-
-    # override to_string
-    def __str__(self):
-        return self.data.hex()
-
-    # override = operator
-    def __eq__(self, other):
-        return isinstance(other, Address) and self.data == other.data
-
-    def __hash__(self):
-        return hash(self.data)
-
-
-class DbEvent:
-    """
-    Represents a database event.
-
-    Attributes:
-        table_name (str): The name of the table associated with the event.
-        row_pk (str): The primary key of the affected row.
-        row_op (str): The operation performed on the row (e.g., "insert", "update", "delete").
-        decoded_value (Any, optional): The decoded value of the affected row. Defaults to None.
-    """
-
-    def __init__(self, table_name, row_pk, row_op, decoded_value=None):
-        self.table_name = table_name
-        self.row_pk = row_pk
-        self.row_op = row_op
-        self.decoded_value = decoded_value
-
-
-class _ClientApiMessage:
-    """
-    This class is intended for internal use only and should not be used externally.
-    """
-
-    def __init__(self, transaction_type):
-        self.transaction_type = transaction_type
-        self.events = {}
-
-    def append_event(self, table_name, event):
-        self.events.setdefault(table_name, []).append(event)
-
-
-class _IdentityReceivedMessage(_ClientApiMessage):
-    """
-    This class is intended for internal use only and should not be used externally.
-    """
-
-    def __init__(self, auth_token, identity, address):
-        super().__init__("IdentityReceived")
-
-        self.auth_token = auth_token
-        self.identity = identity
-        self.address = address
-
-
-class _SubscriptionUpdateMessage(_ClientApiMessage):
-    """
-    This class is intended for internal use only and should not be used externally.
-    """
-
-    def __init__(self):
-        super().__init__("SubscriptionUpdate")
-
-
-class ReducerEvent:
-    """
-    This class contains the information about a reducer event to be passed to row update callbacks.
-    """
-
-    def __init__(self, caller_identity, caller_address, reducer_name, status, message, args):
-        self.caller_identity = caller_identity
-        self.caller_address = caller_address
-        self.reducer_name = reducer_name
-        self.status = status
-        self.message = message
-        self.args = args
-
-
-class TransactionUpdateMessage(_ClientApiMessage):
-    # This docstring appears incorrect
-    """
-    Represents a transaction update message. Used in on_event callbacks.
-
-    For more details, see `spacetimedb_client.SpacetimeDBClient.register_on_event`
-
-    Attributes:
-        caller_identity (str): The identity of the caller.
-        status (str): The status of the transaction.
-        message (str): A message associated with the transaction update.
-        reducer (str): The reducer used for the transaction.
-        args (dict): Additional arguments for the transaction.
-        events (List[DbEvent]): List of DBEvents that were committed.
-    """
-
-    def __init__(
-        self,
-        caller_identity: Identity,
-        caller_address: Address,
-        status: str,
-        message: str,
-        reducer_name: str,
-        args: Dict,
-    ):
-        super().__init__("TransactionUpdate")
-        self.reducer_event = ReducerEvent(
-            caller_identity, caller_address, reducer_name, status, message, args
-        )
-
-
-class SpacetimeDBClient:
-    """
-    The SpacetimeDBClient class is the primary interface for communication with the SpacetimeDB Module in the SDK, facilitating interaction with the database.
-    """
-
-    instance = None
-    client_cache = None
-
-    @classmethod
-    def init(
-        cls,
-        auth_token: str,
-        host: str,
-        address_or_name: str,
-        ssl_enabled: bool,
-        autogen_package: ModuleType,
-        on_connect: Callable[[], None] = None,
-        on_disconnect: Callable[[str], None] = None,
-        on_identity: Callable[[str, Identity, Address], None] = None,
-        on_error: Callable[[str], None] = None,
-    ):
-        """
-        Create a network manager instance.
-
-        Args:
-            auth_token (str): This is the token generated by SpacetimeDB that matches the user's identity. If None, token will be generated
-            host (str): Hostname:port for SpacetimeDB connection
-            address_or_name (str): The name or address of the database to connect to
-            autogen_package (ModuleType): Python package where SpacetimeDB module generated files are located.
-            on_connect (Callable[[], None], optional): Optional callback called when a connection is made to the SpacetimeDB module.
-            on_disconnect (Callable[[str], None], optional): Optional callback called when the Python client is disconnected from the SpacetimeDB module. The argument is the close message.
-            on_identity (Callable[[str, Identity, Address], None], optional): Called when the user identity is recieved from SpacetimeDB. First argument is the auth token used to login in future sessions.
-            on_error (Callable[[str], None], optional): Optional callback called when the Python client connection encounters an error. The argument is the error message.
-
-        Example:
-            SpacetimeDBClient.init(autogen, on_connect=self.on_connect)
-        """
-        client = SpacetimeDBClient(autogen_package)
-        client.connect(
-            auth_token,
-            host,
-            address_or_name,
-            ssl_enabled,
-            on_connect,
-            on_disconnect,
-            on_identity,
-            on_error,
-        )
-
-    # Do not call this directly. Use init to instantiate the instance.
-    def __init__(self, autogen_package):
-        SpacetimeDBClient.instance = self
-
-        self._row_update_callbacks = {}
-        self._reducer_callbacks = {}
-        self._on_subscription_applied = []
-        self._on_event = []
-
-        self.identity = None
-        self.address = Address.random()
-
-        self.client_cache = ClientCache(autogen_package)
-        self.message_queue = queue.Queue()
-
-        self.processed_message_queue = queue.Queue()
-
-    def connect(
-        self,
-        auth_token,
-        host,
-        address_or_name,
-        ssl_enabled,
-        on_connect,
-        on_disconnect,
-        on_identity,
-        on_error,
-    ):
-        self._on_connect = on_connect
-        self._on_disconnect = on_disconnect
-        self._on_identity = on_identity
-        self._on_error = on_error
-
-        self.wsc = WebSocketClient(
-            "v1.text.spacetimedb",
-            on_connect=on_connect,
-            on_error=on_error,
-            on_close=on_disconnect,
-            on_message=self._on_message,
-            client_address=self.address,
-        )
-        # print("CONNECTING " + host + " " + address_or_name)
-        self.wsc.connect(
-            auth_token,
-            host,
-            address_or_name,
-            ssl_enabled,
-        )
-
-    def update(self):
-        """
-        Process all pending incoming messages from the SpacetimeDB module.
-
-        NOTE: This function must be called on a regular interval to process incoming messages.
-
-        Example:
-            SpacetimeDBClient.init(autogen, on_connect=self.on_connect)
-            while True:
-                SpacetimeDBClient.instance.update()  # Call the update function in a loop to process incoming messages
-                # Additional logic or code can be added here
-        """
-        self._do_update()
-
-    def close(self):
-        """
-        Close the WebSocket connection.
-
-        This function closes the WebSocket connection to the SpacetimeDB module.
-
-        Notes:
-            - This needs to be called when exiting the application to terminate the websocket threads.
-
-        Example:
-            SpacetimeDBClient.instance.close()
-        """
-
-        self.wsc.close()
-
-    def subscribe(self, queries: List[str]):
-        """
-        Subscribe to receive data and transaction updates for the provided queries.
-
-        This function sends a subscription request to the SpacetimeDB module, indicating that the client
-        wants to receive data and transaction updates related to the specified queries.
-
-        Args:
-            queries (List[str]): A list of queries to subscribe to. Each query is a string representing
-                an sql formatted query statement.
-
-        Example:
-            queries = ["SELECT * FROM table1", "SELECT * FROM table2 WHERE col2 = 0"]
-            SpacetimeDBClient.instance.subscribe(queries)
-        """
-        json_data = json.dumps(queries)
-        self.wsc.send(
-            bytes(f'{{"subscribe": {{ "query_strings": {json_data}}}}}', "ascii")
-        )
-
-    def register_on_subscription_applied(self, callback: Callable[[], None]):
-        """
-        Register a callback function to be executed when the local cache is updated as a result of a change to the subscription queries.
-
-        Args:
-            callback (Callable[[], None]): A callback function that will be invoked on each subscription update.
-                The callback function should not accept any arguments and should not return any value.
-
-        Example:
-            def subscription_callback():
-                # Code to be executed on each subscription update
-
-            SpacetimeDBClient.instance.register_on_subscription_applied(subscription_callback)
-        """
-        if self._on_subscription_applied is None:
-            self._on_subscription_applied = []
-
-        self._on_subscription_applied.append(callback)
-
-    def unregister_on_subscription_applied(self, callback: Callable[[], None]):
-        """
-        Unregister a callback function from the subscription update event.
-
-        Args:
-            callback (Callable[[], None]): A callback function that was previously registered with the `register_on_subscription_applied` function.
-
-        Example:
-            def subscription_callback():
-                # Code to be executed on each subscription update
-
-            SpacetimeDBClient.instance.register_on_subscription_applied(subscription_callback)
-            SpacetimeDBClient.instance.unregister_on_subscription_applied(subscription_callback)
-        """
-        if self._on_subscription_applied is not None:
-            self._on_subscription_applied.remove(callback)
-
-    def register_on_event(self, callback: Callable[[TransactionUpdateMessage], None]):
-        """
-        Register a callback function to handle transaction update events.
-
-        This function registers a callback function that will be called when a reducer modifies a table
-        matching any of the subscribed queries or if a reducer called by this Python client encounters a failure.
-
-        Args:
-            callback (Callable[[TransactionUpdateMessage], None]):
-                A callback function that takes a single argument of type `TransactionUpdateMessage`.
-                This function will be invoked with a `TransactionUpdateMessage` instance containing information
-                about the transaction update event.
-
-        Example:
-            def handle_event(transaction_update):
-                # Code to handle the transaction update event
-
-            SpacetimeDBClient.instance.register_on_event(handle_event)
-        """
-        if self._on_event is None:
-            self._on_event = []
-
-        self._on_event.append(callback)
-
-    def unregister_on_event(self, callback: Callable[[TransactionUpdateMessage], None]):
-        """
-        Unregister a callback function that was previously registered using `register_on_event`.
-
-        Args:
-            callback (Callable[[TransactionUpdateMessage], None]): The callback function to unregister.
-
-        Example:
-            SpacetimeDBClient.instance.unregister_on_event(handle_event)
-        """
-        if self._on_event is not None:
-            self._on_event.remove(callback)
-
-    def _get_table_cache(self, table_name: str):
-        return self.client_cache.get_table_cache(table_name)
-
-    def _register_row_update(
-        self,
-        table_name: str,
-        callback: Callable[[str, object, object, ReducerEvent], None],
-    ):
-        if table_name not in self._row_update_callbacks:
-            self._row_update_callbacks[table_name] = []
-
-        self._row_update_callbacks[table_name].append(callback)
-
-    def _unregister_row_update(
-        self,
-        table_name: str,
-        callback: Callable[[str, object, object, ReducerEvent], None],
-    ):
-        if table_name in self._row_update_callbacks:
-            self._row_update_callbacks[table_name].remove(callback)
-
-    def _register_reducer(self, reducer_name, callback):
-        if reducer_name not in self._reducer_callbacks:
-            self._reducer_callbacks[reducer_name] = []
-
-        self._reducer_callbacks[reducer_name].append(callback)
-
-    def _unregister_reducer(self, reducer_name, callback):
-        if reducer_name in self._reducer_callbacks:
-            self._reducer_callbacks[reducer_name].remove(callback)
-
-    def _reducer_call(self, reducer, *args):
-        if not self.wsc.is_connected:
-            print("[reducer_call] Not connected")
-
-        message = {
-            "fn": reducer,
-            "args": args,
-        }
-
-        json_data = json.dumps(message)
-        # print("_reducer_call(JSON): " + json_data)
-        self.wsc.send(bytes(f'{{"call": {json_data}}}', "ascii"))
-
-    def _on_message(self, data):
-        # print("_on_message data: " + data)
-        message = json.loads(data)
-        if "IdentityToken" in message:
-            # is this safe to do in the message thread?
-            token = message["IdentityToken"]["token"]
-            identity = Identity.from_string(message["IdentityToken"]["identity"])
-            address = Address.from_string(message["IdentityToken"]["address"])
-            self.message_queue.put(_IdentityReceivedMessage(token, identity, address))
-        elif "SubscriptionUpdate" in message or "TransactionUpdate" in message:
-            clientapi_message = None
-            table_updates = None
-            if "SubscriptionUpdate" in message:
-                clientapi_message = _SubscriptionUpdateMessage()
-                table_updates = message["SubscriptionUpdate"]["table_updates"]
-            if "TransactionUpdate" in message:
-                spacetime_message = message["TransactionUpdate"]
-                # DAB Todo: We need reducer codegen to parse the args
-                clientapi_message = TransactionUpdateMessage(
-                    Identity.from_string(spacetime_message["event"]["caller_identity"]),
-                    Address.from_string(spacetime_message["event"]["caller_address"]),
-                    spacetime_message["event"]["status"],
-                    spacetime_message["event"]["message"],
-                    spacetime_message["event"]["function_call"]["reducer"],
-                    json.loads(spacetime_message["event"]["function_call"]["args"]),
-                )
-                table_updates = message["TransactionUpdate"]["subscription_update"][
-                    "table_updates"
-                ]
-
-            for table_update in table_updates:
-                table_name = table_update["table_name"]
-
-                for table_row_op in table_update["table_row_operations"]:
-                    row_op = table_row_op["op"]
-                    if row_op == "insert":
-                        decoded_value = self.client_cache.decode(
-                            table_name, table_row_op["row"]
-                        )
-                        clientapi_message.append_event(
-                            table_name,
-                            DbEvent(
-                                table_name,
-                                table_row_op["row_pk"],
-                                row_op,
-                                decoded_value,
-                            ),
-                        )
-                    if row_op == "delete":
-                        clientapi_message.append_event(
-                            table_name,
-                            DbEvent(table_name, table_row_op["row_pk"], row_op),
-                        )
-
-            self.message_queue.put(clientapi_message)
-
-    def _do_update(self):
-        while not self.message_queue.empty():
-            next_message = self.message_queue.get()
-
-            if next_message.transaction_type == "IdentityReceived":
-                self.identity = next_message.identity
-                self.address = next_message.address
-                if self._on_identity:
-                    self._on_identity(next_message.auth_token, self.identity, self.address)
-            else:
-                # print(f"next_message: {next_message.transaction_type}")
-                # apply all the event state before calling callbacks
-                for table_name, table_events in next_message.events.items():
-                    # first retrieve the old values for all events
-                    for db_event in table_events:
-                        # get the old value for sending callbacks
-                        db_event.old_value = self.client_cache.get_entry(
-                            db_event.table_name, db_event.row_pk
-                        )
-
-                    # if this table has a primary key, find table updates by looking for matching insert/delete events
-                    primary_key = getattr(
-                        self.client_cache.get_table_cache(table_name).table_class,
-                        "primary_key",
-                        None,
-                    )
-                    # print(f"Primary key: {primary_key}")
-                    if primary_key is not None:
-                        primary_key_row_ops = {}
-
-                        for db_event in table_events:
-                            if db_event.row_op == "insert":
-                                # NOTE: we have to do look up in actual data dict because primary_key is a property of the table class
-                                primary_key_value = db_event.decoded_value.data[
-                                    primary_key
-                                ]
-                            else:
-                                primary_key_value = db_event.old_value.data[primary_key]
-
-                            if primary_key_value in primary_key_row_ops:
-                                other_db_event = primary_key_row_ops[primary_key_value]
-                                if (
-                                    db_event.row_op == "insert"
-                                    and other_db_event.row_op == "delete"
-                                ):
-                                    # this is a row update so we need to replace the insert
-                                    db_event.row_op = "update"
-                                    db_event.old_pk = other_db_event.row_pk
-                                    db_event.old_value = other_db_event.old_value
-                                    primary_key_row_ops[primary_key_value] = db_event
-                                elif (
-                                    db_event.row_op == "delete"
-                                    and other_db_event.row_op == "insert"
-                                ):
-                                    # the insert was the row update so just upgrade it to update
-                                    primary_key_row_ops[
-                                        primary_key_value
-                                    ].row_op = "update"
-                                    primary_key_row_ops[
-                                        primary_key_value
-                                    ].old_pk = db_event.row_pk
-                                    primary_key_row_ops[
-                                        primary_key_value
-                                    ].old_value = db_event.old_value
-                                else:
-                                    print(
-                                        f"Error: duplicate primary key {table_name}:{primary_key_value}"
-                                    )
-                            else:
-                                primary_key_row_ops[primary_key_value] = db_event
-
-                        table_events = primary_key_row_ops.values()
-                        next_message.events[table_name] = table_events
-
-                    # now we can apply the events to the cache
-                    for db_event in table_events:
-                        # print(f"db_event: {db_event.row_op} {table_name}")
-                        if db_event.row_op == "insert" or db_event.row_op == "update":
-                            # in the case of updates we need to delete the old entry
-                            if db_event.row_op == "update":
-                                self.client_cache.delete_entry(
-                                    db_event.table_name, db_event.old_pk
-                                )
-                            self.client_cache.set_entry_decoded(
-                                db_event.table_name,
-                                db_event.row_pk,
-                                db_event.decoded_value,
-                            )
-                        elif db_event.row_op == "delete":
-                            self.client_cache.delete_entry(
-                                db_event.table_name, db_event.row_pk
-                            )
-
-                # now that we have applied the state we can call the callbacks
-                for table_events in next_message.events.values():
-                    for db_event in table_events:
-                        # call row update callback
-                        if db_event.table_name in self._row_update_callbacks:
-                            reducer_event = (
-                                next_message.reducer_event
-                                if next_message.transaction_type == "TransactionUpdate"
-                                else None
-                            )
-                            for row_update_callback in self._row_update_callbacks[
-                                db_event.table_name
-                            ]:
-                                row_update_callback(
-                                    db_event.row_op,
-                                    db_event.old_value,
-                                    db_event.decoded_value,
-                                    reducer_event,
-                                )
-
-                if next_message.transaction_type == "SubscriptionUpdate":
-                    # call ontransaction callback
-                    for on_subscription_applied in self._on_subscription_applied:
-                        on_subscription_applied()
-
-                if next_message.transaction_type == "TransactionUpdate":
-                    # call on event callback
-                    for event_callback in self._on_event:
-                        event_callback(next_message)
-
-                    # call reducer callback
-                    reducer_event = next_message.reducer_event
-                    if reducer_event.reducer_name in self._reducer_callbacks:
-                        args = []
-                        decode_func = self.client_cache.reducer_cache[
-                            reducer_event.reducer_name
-                        ]
-<<<<<<< HEAD
-                        if reducer_event.status == "committed":
-                            args = decode_func(reducer_event.args)
-                        
-=======
-
-                        args = decode_func(reducer_event.args)
-
->>>>>>> cb0cd1ea
-                        for reducer_callback in self._reducer_callbacks[
-                            reducer_event.reducer_name
-                        ]:
-                            reducer_callback(
-                                reducer_event.caller_identity,
-                                reducer_event.caller_address,
-                                reducer_event.status,
-                                reducer_event.message,
-                                *args,
-                            )
+from typing import List, Dict, Callable
+from types import ModuleType
+
+import json
+import queue
+import random
+
+from spacetimedb_sdk.spacetime_websocket_client import WebSocketClient
+from spacetimedb_sdk.client_cache import ClientCache
+
+
+class Identity:
+    """
+    Represents a user identity. This is a wrapper around the Uint8Array that is recieved from SpacetimeDB.
+
+    Attributes:
+        data (bytes): The identity data.
+    """
+
+    def __init__(self, data):
+        self.data = bytes(data)  # Ensure data is always bytes
+
+    @staticmethod
+    def from_string(string):
+        """
+        Returns an Identity object with the data attribute set to the byte representation of the input string.
+
+        Args:
+            string (str): The input string.
+
+        Returns:
+            Identity: The Identity object.
+        """
+        return Identity(bytes.fromhex(string))
+
+    @staticmethod
+    def from_bytes(data):
+        """
+        Returns an Identity object with the data attribute set to the input bytes.
+
+        Args:
+            data (bytes): The input bytes.
+
+        Returns:
+            Identity: The Identity object.
+        """
+        return Identity(data)
+
+    # override to_string
+    def __str__(self):
+        return self.data.hex()
+
+    # override = operator
+    def __eq__(self, other):
+        return isinstance(other, Identity) and self.data == other.data
+
+    def __hash__(self):
+        return hash(self.data)
+
+class Address:
+    """
+    Represents a user address. This is a wrapper around the Uint8Array that is recieved from SpacetimeDB.
+
+    Attributes:
+        data (bytes): The address data.
+    """
+
+    def __init__(self, data):
+        self.data = bytes(data)  # Ensure data is always bytes
+
+    @staticmethod
+    def from_string(string):
+        """
+        Returns an Address object with the data attribute set to the byte representation of the input string.
+        Returns None if the string is all zeros.
+
+        Args:
+            string (str): The input string.
+
+        Returns:
+            Address: The Address object.
+        """
+        address_bytes = bytes.fromhex(string)
+        if all(byte == 0 for byte in address_bytes):
+            return None
+        else:
+            return Address(address_bytes)
+
+    @staticmethod
+    def from_bytes(data):
+        """
+        Returns an Address object with the data attribute set to the input bytes.
+
+        Args:
+            data (bytes): The input bytes.
+
+        Returns:
+            Address: The Address object.
+        """
+        if all(byte == 0 for byte in address_bytes):
+            return None
+        else:
+            return Address(data)
+
+    @staticmethod
+    def random():
+        """
+        Returns a random Address.
+        """
+        return Address(bytes(random.getrandbits(8) for _ in range(16)))
+
+    # override to_string
+    def __str__(self):
+        return self.data.hex()
+
+    # override = operator
+    def __eq__(self, other):
+        return isinstance(other, Address) and self.data == other.data
+
+    def __hash__(self):
+        return hash(self.data)
+
+
+class DbEvent:
+    """
+    Represents a database event.
+
+    Attributes:
+        table_name (str): The name of the table associated with the event.
+        row_pk (str): The primary key of the affected row.
+        row_op (str): The operation performed on the row (e.g., "insert", "update", "delete").
+        decoded_value (Any, optional): The decoded value of the affected row. Defaults to None.
+    """
+
+    def __init__(self, table_name, row_pk, row_op, decoded_value=None):
+        self.table_name = table_name
+        self.row_pk = row_pk
+        self.row_op = row_op
+        self.decoded_value = decoded_value
+
+
+class _ClientApiMessage:
+    """
+    This class is intended for internal use only and should not be used externally.
+    """
+
+    def __init__(self, transaction_type):
+        self.transaction_type = transaction_type
+        self.events = {}
+
+    def append_event(self, table_name, event):
+        self.events.setdefault(table_name, []).append(event)
+
+
+class _IdentityReceivedMessage(_ClientApiMessage):
+    """
+    This class is intended for internal use only and should not be used externally.
+    """
+
+    def __init__(self, auth_token, identity, address):
+        super().__init__("IdentityReceived")
+
+        self.auth_token = auth_token
+        self.identity = identity
+        self.address = address
+
+
+class _SubscriptionUpdateMessage(_ClientApiMessage):
+    """
+    This class is intended for internal use only and should not be used externally.
+    """
+
+    def __init__(self):
+        super().__init__("SubscriptionUpdate")
+
+
+class ReducerEvent:
+    """
+    This class contains the information about a reducer event to be passed to row update callbacks.
+    """
+
+    def __init__(self, caller_identity, caller_address, reducer_name, status, message, args):
+        self.caller_identity = caller_identity
+        self.caller_address = caller_address
+        self.reducer_name = reducer_name
+        self.status = status
+        self.message = message
+        self.args = args
+
+
+class TransactionUpdateMessage(_ClientApiMessage):
+    # This docstring appears incorrect
+    """
+    Represents a transaction update message. Used in on_event callbacks.
+
+    For more details, see `spacetimedb_client.SpacetimeDBClient.register_on_event`
+
+    Attributes:
+        caller_identity (str): The identity of the caller.
+        status (str): The status of the transaction.
+        message (str): A message associated with the transaction update.
+        reducer (str): The reducer used for the transaction.
+        args (dict): Additional arguments for the transaction.
+        events (List[DbEvent]): List of DBEvents that were committed.
+    """
+
+    def __init__(
+        self,
+        caller_identity: Identity,
+        caller_address: Address,
+        status: str,
+        message: str,
+        reducer_name: str,
+        args: Dict,
+    ):
+        super().__init__("TransactionUpdate")
+        self.reducer_event = ReducerEvent(
+            caller_identity, caller_address, reducer_name, status, message, args
+        )
+
+
+class SpacetimeDBClient:
+    """
+    The SpacetimeDBClient class is the primary interface for communication with the SpacetimeDB Module in the SDK, facilitating interaction with the database.
+    """
+
+    instance = None
+    client_cache = None
+
+    @classmethod
+    def init(
+        cls,
+        auth_token: str,
+        host: str,
+        address_or_name: str,
+        ssl_enabled: bool,
+        autogen_package: ModuleType,
+        on_connect: Callable[[], None] = None,
+        on_disconnect: Callable[[str], None] = None,
+        on_identity: Callable[[str, Identity, Address], None] = None,
+        on_error: Callable[[str], None] = None,
+    ):
+        """
+        Create a network manager instance.
+
+        Args:
+            auth_token (str): This is the token generated by SpacetimeDB that matches the user's identity. If None, token will be generated
+            host (str): Hostname:port for SpacetimeDB connection
+            address_or_name (str): The name or address of the database to connect to
+            autogen_package (ModuleType): Python package where SpacetimeDB module generated files are located.
+            on_connect (Callable[[], None], optional): Optional callback called when a connection is made to the SpacetimeDB module.
+            on_disconnect (Callable[[str], None], optional): Optional callback called when the Python client is disconnected from the SpacetimeDB module. The argument is the close message.
+            on_identity (Callable[[str, Identity, Address], None], optional): Called when the user identity is recieved from SpacetimeDB. First argument is the auth token used to login in future sessions.
+            on_error (Callable[[str], None], optional): Optional callback called when the Python client connection encounters an error. The argument is the error message.
+
+        Example:
+            SpacetimeDBClient.init(autogen, on_connect=self.on_connect)
+        """
+        client = SpacetimeDBClient(autogen_package)
+        client.connect(
+            auth_token,
+            host,
+            address_or_name,
+            ssl_enabled,
+            on_connect,
+            on_disconnect,
+            on_identity,
+            on_error,
+        )
+
+    # Do not call this directly. Use init to instantiate the instance.
+    def __init__(self, autogen_package):
+        SpacetimeDBClient.instance = self
+
+        self._row_update_callbacks = {}
+        self._reducer_callbacks = {}
+        self._on_subscription_applied = []
+        self._on_event = []
+
+        self.identity = None
+        self.address = Address.random()
+
+        self.client_cache = ClientCache(autogen_package)
+        self.message_queue = queue.Queue()
+
+        self.processed_message_queue = queue.Queue()
+
+    def connect(
+        self,
+        auth_token,
+        host,
+        address_or_name,
+        ssl_enabled,
+        on_connect,
+        on_disconnect,
+        on_identity,
+        on_error,
+    ):
+        self._on_connect = on_connect
+        self._on_disconnect = on_disconnect
+        self._on_identity = on_identity
+        self._on_error = on_error
+
+        self.wsc = WebSocketClient(
+            "v1.text.spacetimedb",
+            on_connect=on_connect,
+            on_error=on_error,
+            on_close=on_disconnect,
+            on_message=self._on_message,
+            client_address=self.address,
+        )
+        # print("CONNECTING " + host + " " + address_or_name)
+        self.wsc.connect(
+            auth_token,
+            host,
+            address_or_name,
+            ssl_enabled,
+        )
+
+    def update(self):
+        """
+        Process all pending incoming messages from the SpacetimeDB module.
+
+        NOTE: This function must be called on a regular interval to process incoming messages.
+
+        Example:
+            SpacetimeDBClient.init(autogen, on_connect=self.on_connect)
+            while True:
+                SpacetimeDBClient.instance.update()  # Call the update function in a loop to process incoming messages
+                # Additional logic or code can be added here
+        """
+        self._do_update()
+
+    def close(self):
+        """
+        Close the WebSocket connection.
+
+        This function closes the WebSocket connection to the SpacetimeDB module.
+
+        Notes:
+            - This needs to be called when exiting the application to terminate the websocket threads.
+
+        Example:
+            SpacetimeDBClient.instance.close()
+        """
+
+        self.wsc.close()
+
+    def subscribe(self, queries: List[str]):
+        """
+        Subscribe to receive data and transaction updates for the provided queries.
+
+        This function sends a subscription request to the SpacetimeDB module, indicating that the client
+        wants to receive data and transaction updates related to the specified queries.
+
+        Args:
+            queries (List[str]): A list of queries to subscribe to. Each query is a string representing
+                an sql formatted query statement.
+
+        Example:
+            queries = ["SELECT * FROM table1", "SELECT * FROM table2 WHERE col2 = 0"]
+            SpacetimeDBClient.instance.subscribe(queries)
+        """
+        json_data = json.dumps(queries)
+        self.wsc.send(
+            bytes(f'{{"subscribe": {{ "query_strings": {json_data}}}}}', "ascii")
+        )
+
+    def register_on_subscription_applied(self, callback: Callable[[], None]):
+        """
+        Register a callback function to be executed when the local cache is updated as a result of a change to the subscription queries.
+
+        Args:
+            callback (Callable[[], None]): A callback function that will be invoked on each subscription update.
+                The callback function should not accept any arguments and should not return any value.
+
+        Example:
+            def subscription_callback():
+                # Code to be executed on each subscription update
+
+            SpacetimeDBClient.instance.register_on_subscription_applied(subscription_callback)
+        """
+        if self._on_subscription_applied is None:
+            self._on_subscription_applied = []
+
+        self._on_subscription_applied.append(callback)
+
+    def unregister_on_subscription_applied(self, callback: Callable[[], None]):
+        """
+        Unregister a callback function from the subscription update event.
+
+        Args:
+            callback (Callable[[], None]): A callback function that was previously registered with the `register_on_subscription_applied` function.
+
+        Example:
+            def subscription_callback():
+                # Code to be executed on each subscription update
+
+            SpacetimeDBClient.instance.register_on_subscription_applied(subscription_callback)
+            SpacetimeDBClient.instance.unregister_on_subscription_applied(subscription_callback)
+        """
+        if self._on_subscription_applied is not None:
+            self._on_subscription_applied.remove(callback)
+
+    def register_on_event(self, callback: Callable[[TransactionUpdateMessage], None]):
+        """
+        Register a callback function to handle transaction update events.
+
+        This function registers a callback function that will be called when a reducer modifies a table
+        matching any of the subscribed queries or if a reducer called by this Python client encounters a failure.
+
+        Args:
+            callback (Callable[[TransactionUpdateMessage], None]):
+                A callback function that takes a single argument of type `TransactionUpdateMessage`.
+                This function will be invoked with a `TransactionUpdateMessage` instance containing information
+                about the transaction update event.
+
+        Example:
+            def handle_event(transaction_update):
+                # Code to handle the transaction update event
+
+            SpacetimeDBClient.instance.register_on_event(handle_event)
+        """
+        if self._on_event is None:
+            self._on_event = []
+
+        self._on_event.append(callback)
+
+    def unregister_on_event(self, callback: Callable[[TransactionUpdateMessage], None]):
+        """
+        Unregister a callback function that was previously registered using `register_on_event`.
+
+        Args:
+            callback (Callable[[TransactionUpdateMessage], None]): The callback function to unregister.
+
+        Example:
+            SpacetimeDBClient.instance.unregister_on_event(handle_event)
+        """
+        if self._on_event is not None:
+            self._on_event.remove(callback)
+
+    def _get_table_cache(self, table_name: str):
+        return self.client_cache.get_table_cache(table_name)
+
+    def _register_row_update(
+        self,
+        table_name: str,
+        callback: Callable[[str, object, object, ReducerEvent], None],
+    ):
+        if table_name not in self._row_update_callbacks:
+            self._row_update_callbacks[table_name] = []
+
+        self._row_update_callbacks[table_name].append(callback)
+
+    def _unregister_row_update(
+        self,
+        table_name: str,
+        callback: Callable[[str, object, object, ReducerEvent], None],
+    ):
+        if table_name in self._row_update_callbacks:
+            self._row_update_callbacks[table_name].remove(callback)
+
+    def _register_reducer(self, reducer_name, callback):
+        if reducer_name not in self._reducer_callbacks:
+            self._reducer_callbacks[reducer_name] = []
+
+        self._reducer_callbacks[reducer_name].append(callback)
+
+    def _unregister_reducer(self, reducer_name, callback):
+        if reducer_name in self._reducer_callbacks:
+            self._reducer_callbacks[reducer_name].remove(callback)
+
+    def _reducer_call(self, reducer, *args):
+        if not self.wsc.is_connected:
+            print("[reducer_call] Not connected")
+
+        message = {
+            "fn": reducer,
+            "args": args,
+        }
+
+        json_data = json.dumps(message)
+        # print("_reducer_call(JSON): " + json_data)
+        self.wsc.send(bytes(f'{{"call": {json_data}}}', "ascii"))
+
+    def _on_message(self, data):
+        # print("_on_message data: " + data)
+        message = json.loads(data)
+        if "IdentityToken" in message:
+            # is this safe to do in the message thread?
+            token = message["IdentityToken"]["token"]
+            identity = Identity.from_string(message["IdentityToken"]["identity"])
+            address = Address.from_string(message["IdentityToken"]["address"])
+            self.message_queue.put(_IdentityReceivedMessage(token, identity, address))
+        elif "SubscriptionUpdate" in message or "TransactionUpdate" in message:
+            clientapi_message = None
+            table_updates = None
+            if "SubscriptionUpdate" in message:
+                clientapi_message = _SubscriptionUpdateMessage()
+                table_updates = message["SubscriptionUpdate"]["table_updates"]
+            if "TransactionUpdate" in message:
+                spacetime_message = message["TransactionUpdate"]
+                # DAB Todo: We need reducer codegen to parse the args
+                clientapi_message = TransactionUpdateMessage(
+                    Identity.from_string(spacetime_message["event"]["caller_identity"]),
+                    Address.from_string(spacetime_message["event"]["caller_address"]),
+                    spacetime_message["event"]["status"],
+                    spacetime_message["event"]["message"],
+                    spacetime_message["event"]["function_call"]["reducer"],
+                    json.loads(spacetime_message["event"]["function_call"]["args"]),
+                )
+                table_updates = message["TransactionUpdate"]["subscription_update"][
+                    "table_updates"
+                ]
+
+            for table_update in table_updates:
+                table_name = table_update["table_name"]
+
+                for table_row_op in table_update["table_row_operations"]:
+                    row_op = table_row_op["op"]
+                    if row_op == "insert":
+                        decoded_value = self.client_cache.decode(
+                            table_name, table_row_op["row"]
+                        )
+                        clientapi_message.append_event(
+                            table_name,
+                            DbEvent(
+                                table_name,
+                                table_row_op["row_pk"],
+                                row_op,
+                                decoded_value,
+                            ),
+                        )
+                    if row_op == "delete":
+                        clientapi_message.append_event(
+                            table_name,
+                            DbEvent(table_name, table_row_op["row_pk"], row_op),
+                        )
+
+            self.message_queue.put(clientapi_message)
+
+    def _do_update(self):
+        while not self.message_queue.empty():
+            next_message = self.message_queue.get()
+
+            if next_message.transaction_type == "IdentityReceived":
+                self.identity = next_message.identity
+                self.address = next_message.address
+                if self._on_identity:
+                    self._on_identity(next_message.auth_token, self.identity, self.address)
+            else:
+                # print(f"next_message: {next_message.transaction_type}")
+                # apply all the event state before calling callbacks
+                for table_name, table_events in next_message.events.items():
+                    # first retrieve the old values for all events
+                    for db_event in table_events:
+                        # get the old value for sending callbacks
+                        db_event.old_value = self.client_cache.get_entry(
+                            db_event.table_name, db_event.row_pk
+                        )
+
+                    # if this table has a primary key, find table updates by looking for matching insert/delete events
+                    primary_key = getattr(
+                        self.client_cache.get_table_cache(table_name).table_class,
+                        "primary_key",
+                        None,
+                    )
+                    # print(f"Primary key: {primary_key}")
+                    if primary_key is not None:
+                        primary_key_row_ops = {}
+
+                        for db_event in table_events:
+                            if db_event.row_op == "insert":
+                                # NOTE: we have to do look up in actual data dict because primary_key is a property of the table class
+                                primary_key_value = db_event.decoded_value.data[
+                                    primary_key
+                                ]
+                            else:
+                                primary_key_value = db_event.old_value.data[primary_key]
+
+                            if primary_key_value in primary_key_row_ops:
+                                other_db_event = primary_key_row_ops[primary_key_value]
+                                if (
+                                    db_event.row_op == "insert"
+                                    and other_db_event.row_op == "delete"
+                                ):
+                                    # this is a row update so we need to replace the insert
+                                    db_event.row_op = "update"
+                                    db_event.old_pk = other_db_event.row_pk
+                                    db_event.old_value = other_db_event.old_value
+                                    primary_key_row_ops[primary_key_value] = db_event
+                                elif (
+                                    db_event.row_op == "delete"
+                                    and other_db_event.row_op == "insert"
+                                ):
+                                    # the insert was the row update so just upgrade it to update
+                                    primary_key_row_ops[
+                                        primary_key_value
+                                    ].row_op = "update"
+                                    primary_key_row_ops[
+                                        primary_key_value
+                                    ].old_pk = db_event.row_pk
+                                    primary_key_row_ops[
+                                        primary_key_value
+                                    ].old_value = db_event.old_value
+                                else:
+                                    print(
+                                        f"Error: duplicate primary key {table_name}:{primary_key_value}"
+                                    )
+                            else:
+                                primary_key_row_ops[primary_key_value] = db_event
+
+                        table_events = primary_key_row_ops.values()
+                        next_message.events[table_name] = table_events
+
+                    # now we can apply the events to the cache
+                    for db_event in table_events:
+                        # print(f"db_event: {db_event.row_op} {table_name}")
+                        if db_event.row_op == "insert" or db_event.row_op == "update":
+                            # in the case of updates we need to delete the old entry
+                            if db_event.row_op == "update":
+                                self.client_cache.delete_entry(
+                                    db_event.table_name, db_event.old_pk
+                                )
+                            self.client_cache.set_entry_decoded(
+                                db_event.table_name,
+                                db_event.row_pk,
+                                db_event.decoded_value,
+                            )
+                        elif db_event.row_op == "delete":
+                            self.client_cache.delete_entry(
+                                db_event.table_name, db_event.row_pk
+                            )
+
+                # now that we have applied the state we can call the callbacks
+                for table_events in next_message.events.values():
+                    for db_event in table_events:
+                        # call row update callback
+                        if db_event.table_name in self._row_update_callbacks:
+                            reducer_event = (
+                                next_message.reducer_event
+                                if next_message.transaction_type == "TransactionUpdate"
+                                else None
+                            )
+                            for row_update_callback in self._row_update_callbacks[
+                                db_event.table_name
+                            ]:
+                                row_update_callback(
+                                    db_event.row_op,
+                                    db_event.old_value,
+                                    db_event.decoded_value,
+                                    reducer_event,
+                                )
+
+                if next_message.transaction_type == "SubscriptionUpdate":
+                    # call ontransaction callback
+                    for on_subscription_applied in self._on_subscription_applied:
+                        on_subscription_applied()
+
+                if next_message.transaction_type == "TransactionUpdate":
+                    # call on event callback
+                    for event_callback in self._on_event:
+                        event_callback(next_message)
+
+                    # call reducer callback
+                    reducer_event = next_message.reducer_event
+                    if reducer_event.reducer_name in self._reducer_callbacks:
+                        args = []
+                        decode_func = self.client_cache.reducer_cache[
+                            reducer_event.reducer_name
+                        ]
+
+                        args = decode_func(reducer_event.args)
+
+                        for reducer_callback in self._reducer_callbacks[
+                            reducer_event.reducer_name
+                        ]:
+                            reducer_callback(
+                                reducer_event.caller_identity,
+                                reducer_event.caller_address,
+                                reducer_event.status,
+                                reducer_event.message,
+                                *args,
+                            )